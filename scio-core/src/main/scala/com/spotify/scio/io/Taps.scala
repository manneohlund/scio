--- conflicted
+++ resolved
@@ -114,13 +114,8 @@
     mkTap(s"Protobuf: $path", () => isPathDone(path), () => ObjectFileTap[T](path))
 
   /** Get a `Future[Tap[T]]` of an object file. */
-<<<<<<< HEAD
   def objectFile[T: Coder](path: String): Future[Tap[T]] =
-    mkTap(s"Protobuf: $path", () => isPathDone(path), () => ObjectFileTap[T](path))
-=======
-  def objectFile[T: ClassTag](path: String): Future[Tap[T]] =
     mkTap(s"Object file: $path", () => isPathDone(path), () => ObjectFileTap[T](path))
->>>>>>> b944bab7
 
   private def isPathDone(path: String): Boolean = FileStorage(path).isDone
 
